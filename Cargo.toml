--- conflicted
+++ resolved
@@ -6,10 +6,7 @@
 repository = "https://github.com/Joey9801/igc-rs"
 documentation = "https://docs.rs/igc"
 license = "MIT"
-<<<<<<< HEAD
-=======
 edition = "2018"
->>>>>>> b167e1d4
 
 [dev-dependencies]
 approx = "^0.3.0"