--- conflicted
+++ resolved
@@ -7,11 +7,5 @@
 documentation = "https://docs.rs/igc"
 license = "MIT"
 
-<<<<<<< HEAD
 [dev-dependencies]
-=======
-
-[dev-dependencies]
-approx = "^0.3.0"
-memmap = "0.7.0"
->>>>>>> c203a203
+approx = "^0.3.0"