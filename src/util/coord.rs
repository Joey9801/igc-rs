--- conflicted
+++ resolved
@@ -1,13 +1,6 @@
-<<<<<<< HEAD
-use std::fmt;
-use std::str::FromStr;
-
-use super::parse_error::*;
-=======
-use std::str::FromStr;
+use std::{fmt, str::FromStr};
 
 use crate::util::ParseError;
->>>>>>> d625894c
 
 /// Enumeration of cardinal directions
 #[derive(Debug, Eq, PartialEq)]
@@ -41,7 +34,8 @@
 
 impl From<RawCoord> for f32 {
     fn from(coord: RawCoord) -> Self {
-        let value = Self::from(coord.degrees) + Self::from(coord.minute_thousandths) / 60_000.;
+        let value =
+            Self::from(coord.degrees) + Self::from(coord.minute_thousandths) / 60_000.;
         match coord.sign {
             Compass::North | Compass::East => value,
             Compass::South | Compass::West => -value,
@@ -51,7 +45,8 @@
 
 impl From<RawCoord> for f64 {
     fn from(coord: RawCoord) -> Self {
-        let value = Self::from(coord.degrees) + Self::from(coord.minute_thousandths) / 60_000.;
+        let value =
+            Self::from(coord.degrees) + Self::from(coord.minute_thousandths) / 60_000.;
         match coord.sign {
             Compass::North | Compass::East => value,
             Compass::South | Compass::West => -value,
